--- conflicted
+++ resolved
@@ -145,14 +145,12 @@
         wgpu::FilterMode::Linear,
     );
 
-<<<<<<< HEAD
+    let initial_file = std::env::args().nth(1).map(std::path::PathBuf::from);
+
     let initial_file = std::env::args()
         .skip(1)
         .next()
         .map(|s| std::path::PathBuf::from(s));
-=======
-    let initial_file = std::env::args().nth(1).map(std::path::PathBuf::from);
->>>>>>> 9cdd1c37
 
     // Initialize app state.
     let mut app = App::new(&event_loop, initial_file);
